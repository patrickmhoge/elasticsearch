--- conflicted
+++ resolved
@@ -27,12 +27,7 @@
 import org.elasticsearch.test.ESTestCase;
 import org.junit.Before;
 
-<<<<<<< HEAD
 import java.util.function.Function;
-
-import static org.elasticsearch.search.lookup.LeafDocLookup.TYPES_DEPRECATION_MESSAGE;
-=======
->>>>>>> e78dd401
 import static org.mockito.AdditionalAnswers.returnsFirstArg;
 import static org.mockito.Matchers.anyObject;
 import static org.mockito.Mockito.doReturn;
@@ -72,13 +67,6 @@
         ScriptDocValues<?> fetchedDocValues = docLookup.get("alias");
         assertEquals(docValues, fetchedDocValues);
     }
-<<<<<<< HEAD
-
-    public void testTypesDeprecation() {
-        ScriptDocValues<?> fetchedDocValues = docLookup.get("_type");
-        assertEquals(docValues, fetchedDocValues);
-        assertWarnings(TYPES_DEPRECATION_MESSAGE);
-    }
 
     public void testJsonFields() {
         MapperService mapperService = mock(MapperService.class);
@@ -101,11 +89,8 @@
             KeyedJsonFieldType jsonFieldType = (KeyedJsonFieldType) fieldType;
             return jsonFieldType.key().equals("key1") ? fieldData1 : fieldData2;
         };
-        LeafDocLookup jsonDocLookup = new LeafDocLookup(mapperService,
-            fieldDataSupplier,
-            new String[] { "type" },
-            null);
 
+        LeafDocLookup jsonDocLookup = new LeafDocLookup(mapperService, fieldDataSupplier, null);
         assertEquals(docValues1, jsonDocLookup.get("json.key1"));
         assertEquals(docValues2, jsonDocLookup.get("json.key2"));
     }
@@ -120,6 +105,4 @@
 
         return fieldData;
     }
-=======
->>>>>>> e78dd401
 }