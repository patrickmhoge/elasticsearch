/*
 * Licensed to Elasticsearch under one or more contributor
 * license agreements. See the NOTICE file distributed with
 * this work for additional information regarding copyright
 * ownership. Elasticsearch licenses this file to you under
 * the Apache License, Version 2.0 (the "License"); you may
 * not use this file except in compliance with the License.
 * You may obtain a copy of the License at
 *
 *    http://www.apache.org/licenses/LICENSE-2.0
 *
 * Unless required by applicable law or agreed to in writing,
 * software distributed under the License is distributed on an
 * "AS IS" BASIS, WITHOUT WARRANTIES OR CONDITIONS OF ANY
 * KIND, either express or implied.  See the License for the
 * specific language governing permissions and limitations
 * under the License.
 */

package org.elasticsearch.search.internal;

import org.apache.lucene.index.DirectoryReader;
import org.apache.lucene.index.Term;
import org.apache.lucene.index.TermContext;
import org.apache.lucene.search.*;
import org.elasticsearch.common.lease.Releasable;
import org.elasticsearch.index.engine.Engine;
import org.elasticsearch.search.dfs.AggregatedDfs;
import org.elasticsearch.common.lucene.search.ProfileQuery;
import org.elasticsearch.search.profile.InternalProfileBreakdown;
import org.elasticsearch.search.profile.ProfileBreakdown;

import java.io.IOException;

/**
 * Context-aware extension of {@link IndexSearcher}.
 */
public class ContextIndexSearcher extends IndexSearcher implements Releasable {

    /** The wrapped {@link IndexSearcher}. The reason why we sometimes prefer delegating to this searcher instead of <tt>super</tt> is that
     *  this instance may have more assertions, for example if it comes from MockInternalEngine which wraps the IndexSearcher into an
     *  AssertingIndexSearcher. */
    private final IndexSearcher in;

    private AggregatedDfs aggregatedDfs;

<<<<<<< HEAD
    private final SearchContext searchContext;
=======
    private final Engine.Searcher engineSearcher;
>>>>>>> bc3b91eb

    public ContextIndexSearcher(SearchContext searchContext, Engine.Searcher searcher) {
        super(searcher.reader());
        this.searchContext = searchContext;
        in = searcher.searcher();
        engineSearcher = searcher;
        setSimilarity(searcher.searcher().getSimilarity(true));
        setQueryCache(searchContext.getQueryCache());
        setQueryCachingPolicy(searchContext.indexShard().getQueryCachingPolicy());
    }

    @Override
    public void close() {
    }

    public void setAggregatedDfs(AggregatedDfs aggregatedDfs) {
        this.aggregatedDfs = aggregatedDfs;
    }

    @Override
    public Query rewrite(Query original) throws IOException {
        InternalProfileBreakdown profile = null;
        if (searchContext.profile()) {
            // Rewrite Breakdowns are "unattached" to the profiler...we must
            // call `addRewrittenQuery` after the rewrite or else this timing will be
            // go to the great /dev/null in the sky
            profile = searchContext.queryProfiler().getUnattachedRewriteBreakdown(original);
            profile.startTime(InternalProfileBreakdown.TimingType.REWRITE);
        }

        Query rewritten = null;
        try {
            return rewritten = in.rewrite(original);
        } finally {
            if (searchContext.profile()) {
                profile.stopAndRecordTime(InternalProfileBreakdown.TimingType.REWRITE);

                // Unlike "scoring" queries, the rewriting queries cannot use a stack model. So we
                // have to retroactively provide the profiler with the finished timing, and it will
                // decide how to merge the timing into the tree based on the (original, rewritten)
                // tuple.
                if (rewritten != null) {
                    searchContext.queryProfiler().addRewrittenQuery(original, rewritten, profile);
                }
            }
        }
    }

    @Override
    public Weight createNormalizedWeight(Query query, boolean needsScores) throws IOException {
        // During tests we prefer to use the wrapped IndexSearcher, because then we use the AssertingIndexSearcher
        // it is hacky, because if we perform a dfs search, we don't use the wrapped IndexSearcher...
        if (aggregatedDfs != null && needsScores) {
            // if scores are needed and we have dfs data then use it
            return super.createNormalizedWeight(query, needsScores);
        } else if (searchContext.profile()) {
            // we need to use the createWeight method to insert the wrappers
            return super.createNormalizedWeight(query, needsScores);
        } else {
            return in.createNormalizedWeight(query, needsScores);
        }
    }

    @Override
    public Weight createWeight(Query query, boolean needsScores) throws IOException {
        if (searchContext.profile()) {
            // createWeight() is called for each query in the tree, so we tell the queryProfiler
            // each invocation so that it can build an internal representation of the query
            // tree
            ProfileBreakdown profile = searchContext.queryProfiler().getQueryBreakdown(query);
            profile.startTime(InternalProfileBreakdown.TimingType.WEIGHT);
            // nocommit: is it ok to not delegate to in?
            Weight weight = super.createWeight(query, needsScores);
            profile.stopAndRecordTime(InternalProfileBreakdown.TimingType.WEIGHT);
            searchContext.queryProfiler().pollLastQuery();
            return new ProfileQuery.ProfileWeight(query, weight, profile);
        } else {
            return in.createWeight(query, needsScores);
        }
    }

    @Override
    public Explanation explain(Query query, int doc) throws IOException {
        // TODO: add timings for explain?
        return in.explain(query, doc);
    }

    @Override
    public TermStatistics termStatistics(Term term, TermContext context) throws IOException {
        if (aggregatedDfs == null) {
            // we are either executing the dfs phase or the search_type doesn't include the dfs phase.
            return super.termStatistics(term, context);
        }
        TermStatistics termStatistics = aggregatedDfs.termStatistics().get(term);
        if (termStatistics == null) {
            // we don't have stats for this - this might be a must_not clauses etc. that doesn't allow extract terms on the query
            return super.termStatistics(term, context);
        }
        return termStatistics;
    }

    @Override
    public CollectionStatistics collectionStatistics(String field) throws IOException {
        if (aggregatedDfs == null) {
            // we are either executing the dfs phase or the search_type doesn't include the dfs phase.
            return super.collectionStatistics(field);
        }
        CollectionStatistics collectionStatistics = aggregatedDfs.fieldStatistics().get(field);
        if (collectionStatistics == null) {
            // we don't have stats for this - this might be a must_not clauses etc. that doesn't allow extract terms on the query
            return super.collectionStatistics(field);
        }
        return collectionStatistics;
    }

<<<<<<< HEAD
=======
    public DirectoryReader getDirectoryReader() {
        return engineSearcher.getDirectoryReader();
    }
>>>>>>> bc3b91eb
}<|MERGE_RESOLUTION|>--- conflicted
+++ resolved
@@ -44,11 +44,9 @@
 
     private AggregatedDfs aggregatedDfs;
 
-<<<<<<< HEAD
     private final SearchContext searchContext;
-=======
+
     private final Engine.Searcher engineSearcher;
->>>>>>> bc3b91eb
 
     public ContextIndexSearcher(SearchContext searchContext, Engine.Searcher searcher) {
         super(searcher.reader());
@@ -164,10 +162,7 @@
         return collectionStatistics;
     }
 
-<<<<<<< HEAD
-=======
     public DirectoryReader getDirectoryReader() {
         return engineSearcher.getDirectoryReader();
     }
->>>>>>> bc3b91eb
 }