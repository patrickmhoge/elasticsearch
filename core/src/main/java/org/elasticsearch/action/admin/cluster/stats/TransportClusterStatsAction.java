/*
 * Licensed to Elasticsearch under one or more contributor
 * license agreements. See the NOTICE file distributed with
 * this work for additional information regarding copyright
 * ownership. Elasticsearch licenses this file to you under
 * the Apache License, Version 2.0 (the "License"); you may
 * not use this file except in compliance with the License.
 * You may obtain a copy of the License at
 *
 *    http://www.apache.org/licenses/LICENSE-2.0
 *
 * Unless required by applicable law or agreed to in writing,
 * software distributed under the License is distributed on an
 * "AS IS" BASIS, WITHOUT WARRANTIES OR CONDITIONS OF ANY
 * KIND, either express or implied.  See the License for the
 * specific language governing permissions and limitations
 * under the License.
 */

package org.elasticsearch.action.admin.cluster.stats;

import org.elasticsearch.action.FailedNodeException;
import org.elasticsearch.action.admin.cluster.node.info.NodeInfo;
import org.elasticsearch.action.admin.cluster.node.stats.NodeStats;
import org.elasticsearch.action.admin.indices.stats.CommonStats;
import org.elasticsearch.action.admin.indices.stats.CommonStatsFlags;
import org.elasticsearch.action.admin.indices.stats.ShardStats;
import org.elasticsearch.action.support.ActionFilters;
import org.elasticsearch.action.support.nodes.BaseNodeRequest;
import org.elasticsearch.action.support.nodes.TransportNodesAction;
import org.elasticsearch.cluster.ClusterName;
import org.elasticsearch.cluster.health.ClusterHealthStatus;
import org.elasticsearch.cluster.health.ClusterStateHealth;
import org.elasticsearch.cluster.metadata.IndexNameExpressionResolver;
import org.elasticsearch.cluster.service.ClusterService;
import org.elasticsearch.common.inject.Inject;
import org.elasticsearch.common.io.stream.StreamInput;
import org.elasticsearch.common.io.stream.StreamOutput;
import org.elasticsearch.common.settings.Settings;
import org.elasticsearch.index.IndexService;
import org.elasticsearch.index.shard.IndexShard;
import org.elasticsearch.indices.IndicesService;
import org.elasticsearch.node.service.NodeService;
import org.elasticsearch.threadpool.ThreadPool;
import org.elasticsearch.transport.TransportService;

import java.io.IOException;
import java.util.ArrayList;
import java.util.List;

/**
 *
 */
public class TransportClusterStatsAction extends TransportNodesAction<ClusterStatsRequest, ClusterStatsResponse,
        TransportClusterStatsAction.ClusterStatsNodeRequest, ClusterStatsNodeResponse> {

    private static final CommonStatsFlags SHARD_STATS_FLAGS = new CommonStatsFlags(CommonStatsFlags.Flag.Docs, CommonStatsFlags.Flag.Store,
            CommonStatsFlags.Flag.FieldData, CommonStatsFlags.Flag.QueryCache, CommonStatsFlags.Flag.Completion, CommonStatsFlags.Flag.Segments);

    private final NodeService nodeService;
    private final IndicesService indicesService;


    @Inject
    public TransportClusterStatsAction(Settings settings, ClusterName clusterName, ThreadPool threadPool,
                                       ClusterService clusterService, TransportService transportService,
                                       NodeService nodeService, IndicesService indicesService,
                                       ActionFilters actionFilters, IndexNameExpressionResolver indexNameExpressionResolver) {
        super(settings, ClusterStatsAction.NAME, clusterName, threadPool, clusterService, transportService, actionFilters,
              indexNameExpressionResolver, ClusterStatsRequest::new, ClusterStatsNodeRequest::new, ThreadPool.Names.MANAGEMENT,
              ClusterStatsNodeResponse.class);
        this.nodeService = nodeService;
        this.indicesService = indicesService;
    }

    @Override
    protected ClusterStatsResponse newResponse(ClusterStatsRequest request,
                                               List<ClusterStatsNodeResponse> responses, List<FailedNodeException> failures) {
        return new ClusterStatsResponse(System.currentTimeMillis(), clusterName, clusterService.state().metaData().clusterUUID(),
                                        responses, failures);
    }

    @Override
    protected ClusterStatsNodeRequest newNodeRequest(String nodeId, ClusterStatsRequest request) {
        return new ClusterStatsNodeRequest(nodeId, request);
    }

    @Override
    protected ClusterStatsNodeResponse newNodeResponse() {
        return new ClusterStatsNodeResponse();
    }

    @Override
    protected ClusterStatsNodeResponse nodeOperation(ClusterStatsNodeRequest nodeRequest) {
        NodeInfo nodeInfo = nodeService.info(false, true, false, true, false, true, false, true, false);
        NodeStats nodeStats = nodeService.stats(CommonStatsFlags.NONE, false, true, true, false, true, false, false, false, false, false, false);
        List<ShardStats> shardsStats = new ArrayList<>();
        for (IndexService indexService : indicesService) {
            for (IndexShard indexShard : indexService) {
                if (indexShard.routingEntry() != null && indexShard.routingEntry().active()) {
                    // only report on fully started shards
<<<<<<< HEAD
                    shardsStats.add(new ShardStats(indexShard.routingEntry(), indexShard.shardPath(),
                            new CommonStats(indicesService.getIndicesQueryCache(), indexService.cache().getPercolatorQueryCache(),
                                    indexShard, SHARD_STATS_FLAGS),
                            indexShard.commitStats(), indexShard.seqNoStats()));
=======
                    shardsStats.add(new ShardStats(indexShard.routingEntry(), indexShard.shardPath(), new CommonStats(indicesService.getIndicesQueryCache(), indexShard, SHARD_STATS_FLAGS), indexShard.commitStats()));
>>>>>>> cec4b9a7
                }
            }
        }

        ClusterHealthStatus clusterStatus = null;
        if (clusterService.state().nodes().isLocalNodeElectedMaster()) {
            clusterStatus = new ClusterStateHealth(clusterService.state()).getStatus();
        }

        return new ClusterStatsNodeResponse(nodeInfo.getNode(), clusterStatus, nodeInfo, nodeStats, shardsStats.toArray(new ShardStats[shardsStats.size()]));

    }

    @Override
    protected boolean accumulateExceptions() {
        return false;
    }

    public static class ClusterStatsNodeRequest extends BaseNodeRequest {

        ClusterStatsRequest request;

        public ClusterStatsNodeRequest() {
        }

        ClusterStatsNodeRequest(String nodeId, ClusterStatsRequest request) {
            super(nodeId);
            this.request = request;
        }

        @Override
        public void readFrom(StreamInput in) throws IOException {
            super.readFrom(in);
            request = new ClusterStatsRequest();
            request.readFrom(in);
        }

        @Override
        public void writeTo(StreamOutput out) throws IOException {
            super.writeTo(out);
            request.writeTo(out);
        }
    }
}<|MERGE_RESOLUTION|>--- conflicted
+++ resolved
@@ -99,14 +99,13 @@
             for (IndexShard indexShard : indexService) {
                 if (indexShard.routingEntry() != null && indexShard.routingEntry().active()) {
                     // only report on fully started shards
-<<<<<<< HEAD
-                    shardsStats.add(new ShardStats(indexShard.routingEntry(), indexShard.shardPath(),
-                            new CommonStats(indicesService.getIndicesQueryCache(), indexService.cache().getPercolatorQueryCache(),
-                                    indexShard, SHARD_STATS_FLAGS),
-                            indexShard.commitStats(), indexShard.seqNoStats()));
-=======
-                    shardsStats.add(new ShardStats(indexShard.routingEntry(), indexShard.shardPath(), new CommonStats(indicesService.getIndicesQueryCache(), indexShard, SHARD_STATS_FLAGS), indexShard.commitStats()));
->>>>>>> cec4b9a7
+                    shardsStats.add(
+                        new ShardStats(
+                            indexShard.routingEntry(),
+                            indexShard.shardPath(),
+                            new CommonStats(indicesService.getIndicesQueryCache(), indexShard, SHARD_STATS_FLAGS),
+                            indexShard.commitStats(),
+                            indexShard.seqNoStats()));
                 }
             }
         }
