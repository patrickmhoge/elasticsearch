--- conflicted
+++ resolved
@@ -86,28 +86,10 @@
         clusterStateRequest.clear();
         clusterStateRequest.metaData(true);
 
-<<<<<<< HEAD
         Map<String, String> filteredHeaders = threadPool.getThreadContext().getHeaders().entrySet().stream()
             .filter(e -> ShardFollowTask.HEADER_FILTERS.contains(e.getKey()))
             .collect(Collectors.toMap(Map.Entry::getKey, Map.Entry::getValue));
 
-        leaderClient.admin().cluster().state(clusterStateRequest, ActionListener.wrap(clusterStateResponse -> {
-            final ClusterState leaderClusterState = clusterStateResponse.getState();
-            clusterService.submitStateUpdateTask("put-auto-follow-pattern-" + request.getLeaderClusterAlias(),
-                new AckedClusterStateUpdateTask<AcknowledgedResponse>(request, listener) {
-
-                    @Override
-                    protected AcknowledgedResponse newResponse(boolean acknowledged) {
-                        return new AcknowledgedResponse(acknowledged);
-                    }
-
-                    @Override
-                    public ClusterState execute(ClusterState currentState) throws Exception {
-                        return innerPut(request, filteredHeaders, currentState, leaderClusterState);
-                    }
-                });
-        }, listener::onFailure));
-=======
         leaderClient.admin().cluster().state(
                 clusterStateRequest,
                 ActionListener.wrap(
@@ -123,12 +105,11 @@
 
                                         @Override
                                         public ClusterState execute(ClusterState currentState) throws Exception {
-                                            return innerPut(request, currentState, leaderClusterState);
+                                            return innerPut(request, filteredHeaders, currentState, leaderClusterState);
                                         }
                                     });
                         },
                         listener::onFailure));
->>>>>>> 95100e05
     }
 
     static ClusterState innerPut(PutAutoFollowPatternAction.Request request,
