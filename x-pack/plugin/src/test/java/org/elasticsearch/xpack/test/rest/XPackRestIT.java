--- conflicted
+++ resolved
@@ -241,11 +241,7 @@
     public void cleanup() throws Exception {
         disableMonitoring();
         clearMlState();
-<<<<<<< HEAD
-        clearRollupState();
         clearILMState();
-=======
->>>>>>> 2ac9ad9f
         if (isWaitForPendingTasks()) {
             // This waits for pending tasks to complete, so must go last (otherwise
             // it could be waiting for pending tasks while monitoring is still running).
@@ -265,18 +261,6 @@
         }
     }
 
-    /**
-<<<<<<< HEAD
-     * Delete any left over rollup jobs
-     *
-     * Also reuses the pending-task logic from Ml... should refactor to shared location
-     */
-    private void clearRollupState() throws Exception {
-        if (isRollupTest()) {
-            RollupRestTestStateCleaner.clearRollupMetadata(adminClient());
-        }
-    }
-
     private void clearILMState() throws Exception {
         if (isILMTest()) {
             ILMRestTestStateCleaner.clearILMMetadata(adminClient());
@@ -284,8 +268,6 @@
     }
 
     /**
-=======
->>>>>>> 2ac9ad9f
      * Executes an API call using the admin context, waiting for it to succeed.
      */
     private void awaitCallApi(String apiName,
@@ -345,20 +327,12 @@
         return testName != null && (testName.contains("=ml/") || testName.contains("=ml\\"));
     }
 
-<<<<<<< HEAD
-    protected boolean isRollupTest() {
-        String testName = getTestName();
-        return testName != null && (testName.contains("=rollup/") || testName.contains("=rollup\\"));
-    }
-
     protected boolean isILMTest() {
         String testName = getTestName();
         return testName != null && (testName.contains("=ilm/") || testName.contains("=ilm\\"))
                 || (testName.contains("/ilm/") || testName.contains("\\ilm\\"));
     }
 
-=======
->>>>>>> 2ac9ad9f
     /**
      * Should each test wait for pending tasks to finish after execution?
      * @return Wait for pending tasks
