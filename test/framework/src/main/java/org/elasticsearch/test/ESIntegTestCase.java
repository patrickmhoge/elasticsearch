--- conflicted
+++ resolved
@@ -725,12 +725,8 @@
         }
         // always default delayed allocation to 0 to make sure we have tests are not delayed
         builder.put(UnassignedInfo.INDEX_DELAYED_NODE_LEFT_TIMEOUT_SETTING.getKey(), 0);
-<<<<<<< HEAD
-        builder.put(IndexSettings.INDEX_SOFT_DELETES_SETTING.getKey(), randomBoolean());
-=======
         //norelease - AwaitsFix: https://github.com/elastic/elasticsearch/issues/33321
         builder.put(IndexSettings.INDEX_SOFT_DELETES_SETTING.getKey(), false);
->>>>>>> b9c45ff1
         if (randomBoolean()) {
             builder.put(IndexSettings.INDEX_SOFT_DELETES_RETENTION_OPERATIONS_SETTING.getKey(), between(0, 1000));
         }
